--- conflicted
+++ resolved
@@ -151,7 +151,7 @@
         profit_amounts.append((profit / 100) * trade.btc_amount)
         profits.append(profit)
 
-    bp_pair, bp_rate = Trade.session.query(Trade.pair, func.sum(Trade.close_profit).label('profit_sum')) \
+    bp_pair, bp_rate = Trade.session().query(Trade.pair, func.sum(Trade.close_profit).label('profit_sum')) \
         .filter(Trade.is_open.is_(False)) \
         .group_by(Trade.pair) \
         .order_by('profit_sum DESC') \
@@ -176,7 +176,6 @@
     )
     send_msg(markdown_msg, bot=bot)
 
-<<<<<<< HEAD
 
 @authorized_only
 def _start(bot: Bot, update: Update) -> None:
@@ -250,102 +249,6 @@
             exchange.get_pair_detail_url(trade.pair),
             trade.close_rate,
             round(profit, 2)
-=======
-        try:
-            trade_id = int(update.message.text
-                           .replace('/forcesell', '')
-                           .strip())
-            # Query for trade
-            trade = Trade.query.filter(and_(
-                Trade.id == trade_id,
-                Trade.is_open.is_(True)
-            )).first()
-            if not trade:
-                TelegramHandler.send_msg('There is no open trade with ID: `{}`'.format(trade_id))
-                return
-            # Get current rate
-            current_rate = api_wrapper.get_ticker(trade.pair)['bid']
-            # Get available balance
-            currency = trade.pair.split('_')[1]
-            balance = api_wrapper.get_balance(currency)
-            # Execute sell
-            profit = trade.exec_sell_order(current_rate, balance)
-            message = '*{}:* Selling [{}]({}) at rate `{:f} (profit: {}%)`'.format(
-                trade.exchange.name,
-                trade.pair.replace('_', '/'),
-                api_wrapper.get_pair_detail_url(trade.pair),
-                trade.close_rate,
-                round(profit, 2)
-            )
-            logger.info(message)
-            TelegramHandler.send_msg(message)
-
-        except ValueError:
-            TelegramHandler.send_msg('Invalid argument. Usage: `/forcesell <trade_id>`')
-            logger.warning('/forcesell: Invalid argument received')
-
-    @staticmethod
-    @authorized_only
-    def _performance(bot: Bot, update: Update) -> None:
-        """
-        Handler for /performance.
-        Shows a performance statistic from finished trades
-        :param bot: telegram bot
-        :param update: message update
-        :return: None
-        """
-        from main import get_instance
-        if not get_instance().is_alive():
-            TelegramHandler.send_msg('`trader is not running`', bot=bot)
-            return
-        pair_rates = Session.query(Trade.pair, func.sum(Trade.close_profit).label('profit_sum')) \
-            .filter(Trade.is_open.is_(False)) \
-            .group_by(Trade.pair) \
-            .order_by('profit_sum DESC') \
-            .all()
-
-        stats = '\n'.join('{}. <code>{}\t{}%</code>'.format(i + 1, pair, round(rate, 2)) for i, (pair, rate) in enumerate(pair_rates))
-
-        message = '<b>Performance:</b>\n{}\n'.format(stats)
-        logger.debug(message)
-        TelegramHandler.send_msg(message, parse_mode=ParseMode.HTML)
-
-    @staticmethod
-    @synchronized
-    def get_updater(config: dict) -> Updater:
-        """
-        Returns the current telegram updater or instantiates a new one
-        :param config: dict
-        :return: telegram.ext.Updater
-        """
-        global _updater
-        if not _updater:
-            _updater = Updater(token=config['telegram']['token'], workers=0)
-        return _updater
-
-    @staticmethod
-    def listen() -> None:
-        """
-        Registers all known command handlers and starts polling for message updates
-        :return: None
-        """
-        # Register command handler and start telegram message polling
-        handles = [
-            CommandHandler('status', TelegramHandler._status),
-            CommandHandler('profit', TelegramHandler._profit),
-            CommandHandler('start', TelegramHandler._start),
-            CommandHandler('stop', TelegramHandler._stop),
-            CommandHandler('forcesell', TelegramHandler._forcesell),
-            CommandHandler('performance', TelegramHandler._performance),
-        ]
-        for handle in handles:
-            TelegramHandler.get_updater(conf).dispatcher.add_handler(handle)
-        TelegramHandler.get_updater(conf).start_polling(
-            clean=True,
-            bootstrap_retries=3,
-            timeout=30,
-            read_latency=60,
->>>>>>> aea5331d
         )
         logger.info(message)
         send_msg(message)
@@ -369,7 +272,7 @@
         send_msg('`trader is not running`', bot=bot)
         return
 
-    pair_rates = Trade.session.query(Trade.pair, func.sum(Trade.close_profit).label('profit_sum')) \
+    pair_rates = Trade.session().query(Trade.pair, func.sum(Trade.close_profit).label('profit_sum')) \
         .filter(Trade.is_open.is_(False)) \
         .group_by(Trade.pair) \
         .order_by('profit_sum DESC') \
