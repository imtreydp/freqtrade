# pragma pylint: disable=too-many-instance-attributes, pointless-string-statement

"""
This module contains the hyperopt logic
"""

import json
import logging
import os
import pickle
import signal
import sys
from functools import reduce
from math import exp
from operator import itemgetter
from typing import Dict, Any, Callable

import numpy
import talib.abstract as ta
from hyperopt import STATUS_FAIL, STATUS_OK, Trials, fmin, hp, space_eval, tpe
from hyperopt.mongoexp import MongoTrials
from pandas import DataFrame

import freqtrade.vendor.qtpylib.indicators as qtpylib
from freqtrade.configuration import Configuration
from freqtrade.optimize import load_data
from freqtrade.arguments import Arguments
from freqtrade.optimize.backtesting import Backtesting
from freqtrade.logger import Logger
from user_data.hyperopt_conf import hyperopt_optimize_conf


class Hyperopt(Backtesting):
    """
    Hyperopt class, this class contains all the logic to run a hyperopt simulation

<<<<<<< HEAD
    To run a backtest:
    hyperopt = Hyperopt(config)
    hyperopt.start()
=======
    # Chart type
    # ------------------------------------
    # Heikinashi stategy
    heikinashi = qtpylib.heikinashi(dataframe)
    dataframe['ha_open'] = heikinashi['open']
    dataframe['ha_close'] = heikinashi['close']
    dataframe['ha_high'] = heikinashi['high']
    dataframe['ha_low'] = heikinashi['low']

    return dataframe


def save_trials(trials, trials_path=TRIALS_FILE):
    """Save hyperopt trials to file"""
    logger.info('Saving Trials to \'{}\''.format(trials_path))
    pickle.dump(trials, open(trials_path, 'wb'))


def read_trials(trials_path=TRIALS_FILE):
    """Read hyperopt trials file"""
    logger.info('Reading Trials from \'{}\''.format(trials_path))
    trials = pickle.load(open(trials_path, 'rb'))
    os.remove(trials_path)
    return trials


def log_trials_result(trials):
    vals = json.dumps(trials.best_trial['misc']['vals'], indent=4)
    results = trials.best_trial['result']['result']
    logger.info('Best result:\n%s\nwith values:\n%s', results, vals)


def log_results(results):
    """ log results if it is better than any previous evaluation """
    global CURRENT_BEST_LOSS

    if results['loss'] < CURRENT_BEST_LOSS:
        CURRENT_BEST_LOSS = results['loss']
        logger.info('{:5d}/{}: {}. Loss {:.5f}'.format(
            results['current_tries'],
            results['total_tries'],
            results['result'],
            results['loss']))
    else:
        print('.', end='')
        sys.stdout.flush()


def calculate_loss(total_profit: float, trade_count: int, trade_duration: float):
    """ objective function, returns smaller number for more optimal results """
    trade_loss = 1 - 0.25 * exp(-(trade_count - TARGET_TRADES) ** 2 / 10 ** 5.8)
    profit_loss = max(0, 1 - total_profit / EXPECTED_MAX_PROFIT)
    duration_loss = 0.4 * min(trade_duration / MAX_ACCEPTED_TRADE_DURATION, 1)
    return trade_loss + profit_loss + duration_loss


def generate_roi_table(params) -> Dict[int, float]:
    roi_table = {}
    roi_table[0] = params['roi_p1'] + params['roi_p2'] + params['roi_p3']
    roi_table[params['roi_t3']] = params['roi_p1'] + params['roi_p2']
    roi_table[params['roi_t3'] + params['roi_t2']] = params['roi_p1']
    roi_table[params['roi_t3'] + params['roi_t2'] + params['roi_t1']] = 0

    return roi_table


def roi_space() -> Dict[str, Any]:
    return {
        'roi_t1': hp.quniform('roi_t1', 10, 120, 20),
        'roi_t2': hp.quniform('roi_t2', 10, 60, 15),
        'roi_t3': hp.quniform('roi_t3', 10, 40, 10),
        'roi_p1': hp.quniform('roi_p1', 0.01, 0.04, 0.01),
        'roi_p2': hp.quniform('roi_p2', 0.01, 0.07, 0.01),
        'roi_p3': hp.quniform('roi_p3', 0.01, 0.20, 0.01),
    }


def stoploss_space() -> Dict[str, Any]:
    return {
        'stoploss': hp.quniform('stoploss', -0.5, -0.02, 0.02),
    }


def indicator_space() -> Dict[str, Any]:
    """
    Define your Hyperopt space for searching strategy parameters
>>>>>>> 1134c81a
    """
    def __init__(self, config: Dict[str, Any]) -> None:

        super().__init__(config)

        # Rename the logging to display Hyperopt file instead of Backtesting
        self.logging = Logger(name=__name__, level=config['loglevel'])
        self.logger = self.logging.get_logger()

        # set TARGET_TRADES to suit your number concurrent trades so its realistic
        # to the number of days
        self.target_trades = 600
        self.total_tries = config.get('epochs', 0)
        self.current_tries = 0
        self.current_best_loss = 100

        # max average trade duration in minutes
        # if eval ends with higher value, we consider it a failed eval
        self.max_accepted_trade_duration = 300

        # this is expexted avg profit * expected trade count
        # for example 3.5%, 1100 trades, self.expected_max_profit = 3.85
        # check that the reported Σ% values do not exceed this!
        self.expected_max_profit = 3.0

        # Configuration and data used by hyperopt
        self.processed = None

        # Hyperopt Trials
        self.trials_file = os.path.join('user_data', 'hyperopt_trials.pickle')
        self.trials = Trials()

    @staticmethod
    def populate_indicators(dataframe: DataFrame) -> DataFrame:
        """
        Adds several different TA indicators to the given DataFrame
        """
        dataframe['adx'] = ta.ADX(dataframe)
        dataframe['ao'] = qtpylib.awesome_oscillator(dataframe)
        dataframe['cci'] = ta.CCI(dataframe)
        macd = ta.MACD(dataframe)
        dataframe['macd'] = macd['macd']
        dataframe['macdsignal'] = macd['macdsignal']
        dataframe['macdhist'] = macd['macdhist']
        dataframe['mfi'] = ta.MFI(dataframe)
        dataframe['minus_dm'] = ta.MINUS_DM(dataframe)
        dataframe['minus_di'] = ta.MINUS_DI(dataframe)
        dataframe['plus_dm'] = ta.PLUS_DM(dataframe)
        dataframe['plus_di'] = ta.PLUS_DI(dataframe)
        dataframe['roc'] = ta.ROC(dataframe)
        dataframe['rsi'] = ta.RSI(dataframe)
        # Inverse Fisher transform on RSI, values [-1.0, 1.0] (https://goo.gl/2JGGoy)
        rsi = 0.1 * (dataframe['rsi'] - 50)
        dataframe['fisher_rsi'] = (numpy.exp(2 * rsi) - 1) / (numpy.exp(2 * rsi) + 1)
        # Inverse Fisher transform on RSI normalized, value [0.0, 100.0] (https://goo.gl/2JGGoy)
        dataframe['fisher_rsi_norma'] = 50 * (dataframe['fisher_rsi'] + 1)
        # Stoch
        stoch = ta.STOCH(dataframe)
        dataframe['slowd'] = stoch['slowd']
        dataframe['slowk'] = stoch['slowk']
        # Stoch fast
        stoch_fast = ta.STOCHF(dataframe)
        dataframe['fastd'] = stoch_fast['fastd']
        dataframe['fastk'] = stoch_fast['fastk']
        # Stoch RSI
        stoch_rsi = ta.STOCHRSI(dataframe)
        dataframe['fastd_rsi'] = stoch_rsi['fastd']
        dataframe['fastk_rsi'] = stoch_rsi['fastk']
        # Bollinger bands
        bollinger = qtpylib.bollinger_bands(qtpylib.typical_price(dataframe), window=20, stds=2)
        dataframe['bb_lowerband'] = bollinger['lower']
        dataframe['bb_middleband'] = bollinger['mid']
        dataframe['bb_upperband'] = bollinger['upper']
        # EMA - Exponential Moving Average
        dataframe['ema3'] = ta.EMA(dataframe, timeperiod=3)
        dataframe['ema5'] = ta.EMA(dataframe, timeperiod=5)
        dataframe['ema10'] = ta.EMA(dataframe, timeperiod=10)
        dataframe['ema50'] = ta.EMA(dataframe, timeperiod=50)
        dataframe['ema100'] = ta.EMA(dataframe, timeperiod=100)
        # SAR Parabolic
        dataframe['sar'] = ta.SAR(dataframe)
        # SMA - Simple Moving Average
        dataframe['sma'] = ta.SMA(dataframe, timeperiod=40)
        # TEMA - Triple Exponential Moving Average
        dataframe['tema'] = ta.TEMA(dataframe, timeperiod=9)
        # Hilbert Transform Indicator - SineWave
        hilbert = ta.HT_SINE(dataframe)
        dataframe['htsine'] = hilbert['sine']
        dataframe['htleadsine'] = hilbert['leadsine']

        # Pattern Recognition - Bullish candlestick patterns
        # ------------------------------------
        """
        # Hammer: values [0, 100]
        dataframe['CDLHAMMER'] = ta.CDLHAMMER(dataframe)
        # Inverted Hammer: values [0, 100]
        dataframe['CDLINVERTEDHAMMER'] = ta.CDLINVERTEDHAMMER(dataframe)
        # Dragonfly Doji: values [0, 100]
        dataframe['CDLDRAGONFLYDOJI'] = ta.CDLDRAGONFLYDOJI(dataframe)
        # Piercing Line: values [0, 100]
        dataframe['CDLPIERCING'] = ta.CDLPIERCING(dataframe) # values [0, 100]
        # Morningstar: values [0, 100]
        dataframe['CDLMORNINGSTAR'] = ta.CDLMORNINGSTAR(dataframe) # values [0, 100]
        # Three White Soldiers: values [0, 100]
        dataframe['CDL3WHITESOLDIERS'] = ta.CDL3WHITESOLDIERS(dataframe) # values [0, 100]
        """

        # Pattern Recognition - Bearish candlestick patterns
        # ------------------------------------
        """
        # Hanging Man: values [0, 100]
        dataframe['CDLHANGINGMAN'] = ta.CDLHANGINGMAN(dataframe)
        # Shooting Star: values [0, 100]
        dataframe['CDLSHOOTINGSTAR'] = ta.CDLSHOOTINGSTAR(dataframe)
        # Gravestone Doji: values [0, 100]
        dataframe['CDLGRAVESTONEDOJI'] = ta.CDLGRAVESTONEDOJI(dataframe)
        # Dark Cloud Cover: values [0, 100]
        dataframe['CDLDARKCLOUDCOVER'] = ta.CDLDARKCLOUDCOVER(dataframe)
        # Evening Doji Star: values [0, 100]
        dataframe['CDLEVENINGDOJISTAR'] = ta.CDLEVENINGDOJISTAR(dataframe)
        # Evening Star: values [0, 100]
        dataframe['CDLEVENINGSTAR'] = ta.CDLEVENINGSTAR(dataframe)
        """

        # Pattern Recognition - Bullish/Bearish candlestick patterns
        # ------------------------------------
        """
        # Three Line Strike: values [0, -100, 100]
        dataframe['CDL3LINESTRIKE'] = ta.CDL3LINESTRIKE(dataframe)
        # Spinning Top: values [0, -100, 100]
        dataframe['CDLSPINNINGTOP'] = ta.CDLSPINNINGTOP(dataframe) # values [0, -100, 100]
        # Engulfing: values [0, -100, 100]
        dataframe['CDLENGULFING'] = ta.CDLENGULFING(dataframe) # values [0, -100, 100]
        # Harami: values [0, -100, 100]
        dataframe['CDLHARAMI'] = ta.CDLHARAMI(dataframe) # values [0, -100, 100]
        # Three Outside Up/Down: values [0, -100, 100]
        dataframe['CDL3OUTSIDE'] = ta.CDL3OUTSIDE(dataframe) # values [0, -100, 100]
        # Three Inside Up/Down: values [0, -100, 100]
        dataframe['CDL3INSIDE'] = ta.CDL3INSIDE(dataframe) # values [0, -100, 100]
        """

        # Chart type
        # ------------------------------------
        # Heikinashi stategy
        heikinashi = qtpylib.heikinashi(dataframe)
        dataframe['ha_open'] = heikinashi['open']
        dataframe['ha_close'] = heikinashi['close']
        dataframe['ha_high'] = heikinashi['high']
        dataframe['ha_low'] = heikinashi['low']

        return dataframe

    def save_trials(self) -> None:
        """
        Save hyperopt trials to file
        """
        self.logger.info('Saving Trials to \'%s\'', self.trials_file)
        pickle.dump(self.trials, open(self.trials_file, 'wb'))

    def read_trials(self) -> Trials:
        """
        Read hyperopt trials file
        """
        self.logger.info('Reading Trials from \'%s\'', self.trials_file)
        trials = pickle.load(open(self.trials_file, 'rb'))
        os.remove(self.trials_file)
        return trials

    def log_trials_result(self) -> None:
        """
        Display Best hyperopt result
        """
        vals = json.dumps(self.trials.best_trial['misc']['vals'], indent=4)
        results = self.trials.best_trial['result']['result']
        self.logger.info('Best result:\n%s\nwith values:\n%s', results, vals)

    def log_results(self, results) -> None:
        """
        Log results if it is better than any previous evaluation
        """
        if results['loss'] < self.current_best_loss:
            self.current_best_loss = results['loss']
            log_msg = '{:5d}/{}: {}. Loss {:.5f}'.format(
                results['current_tries'],
                results['total_tries'],
                results['result'],
                results['loss']
            )
            self.logger.info(log_msg)
        else:
            print('.', end='')
            sys.stdout.flush()

    def calculate_loss(self, total_profit: float, trade_count: int, trade_duration: float) -> float:
        """
        Objective function, returns smaller number for more optimal results
        """
        trade_loss = 1 - 0.25 * exp(-(trade_count - self.target_trades) ** 2 / 10 ** 5.8)
        profit_loss = max(0, 1 - total_profit / self.expected_max_profit)
        duration_loss = 0.4 * min(trade_duration / self.max_accepted_trade_duration, 1)
        return trade_loss + profit_loss + duration_loss

    @staticmethod
    def generate_roi_table(params) -> Dict[str, float]:
        """
        Generate the ROI table thqt will be used by Hyperopt
        """
        roi_table = {}
        roi_table["0"] = params['roi_p1'] + params['roi_p2'] + params['roi_p3']
        roi_table[str(params['roi_t3'])] = params['roi_p1'] + params['roi_p2']
        roi_table[str(params['roi_t3'] + params['roi_t2'])] = params['roi_p1']
        roi_table[str(params['roi_t3'] + params['roi_t2'] + params['roi_t1'])] = 0

        return roi_table

    @staticmethod
    def roi_space() -> Dict[str, Any]:
        """
        Values to search for each ROI steps
        """
        return {
            'roi_t1': hp.quniform('roi_t1', 10, 120, 20),
            'roi_t2': hp.quniform('roi_t2', 10, 60, 15),
            'roi_t3': hp.quniform('roi_t3', 10, 40, 10),
            'roi_p1': hp.quniform('roi_p1', 0.01, 0.04, 0.01),
            'roi_p2': hp.quniform('roi_p2', 0.01, 0.07, 0.01),
            'roi_p3': hp.quniform('roi_p3', 0.01, 0.20, 0.01),
        }

    @staticmethod
    def stoploss_space() -> Dict[str, Any]:
        """
        Stoploss Value to search
        """
        return {
            'stoploss': hp.quniform('stoploss', -0.5, -0.02, 0.02),
        }

    @staticmethod
    def indicator_space() -> Dict[str, Any]:
        """
        Define your Hyperopt space for searching strategy parameters
        """
        return {
            'macd_below_zero': hp.choice('macd_below_zero', [
                {'enabled': False},
                {'enabled': True}
            ]),
            'mfi': hp.choice('mfi', [
                {'enabled': False},
                {'enabled': True, 'value': hp.quniform('mfi-value', 10, 25, 5)}
            ]),
            'fastd': hp.choice('fastd', [
                {'enabled': False},
                {'enabled': True, 'value': hp.quniform('fastd-value', 15, 45, 5)}
            ]),
            'adx': hp.choice('adx', [
                {'enabled': False},
                {'enabled': True, 'value': hp.quniform('adx-value', 20, 50, 5)}
            ]),
            'rsi': hp.choice('rsi', [
                {'enabled': False},
                {'enabled': True, 'value': hp.quniform('rsi-value', 20, 40, 5)}
            ]),
            'uptrend_long_ema': hp.choice('uptrend_long_ema', [
                {'enabled': False},
                {'enabled': True}
            ]),
            'uptrend_short_ema': hp.choice('uptrend_short_ema', [
                {'enabled': False},
                {'enabled': True}
            ]),
            'over_sar': hp.choice('over_sar', [
                {'enabled': False},
                {'enabled': True}
            ]),
            'green_candle': hp.choice('green_candle', [
                {'enabled': False},
                {'enabled': True}
            ]),
            'uptrend_sma': hp.choice('uptrend_sma', [
                {'enabled': False},
                {'enabled': True}
            ]),
            'trigger': hp.choice('trigger', [
                {'type': 'lower_bb'},
                {'type': 'lower_bb_tema'},
                {'type': 'faststoch10'},
                {'type': 'ao_cross_zero'},
                {'type': 'ema3_cross_ema10'},
                {'type': 'macd_cross_signal'},
                {'type': 'sar_reversal'},
                {'type': 'ht_sine'},
                {'type': 'heiken_reversal_bull'},
                {'type': 'di_cross'},
            ]),
        }

    @staticmethod
    def hyperopt_space() -> Dict[str, Any]:
        """
        Return the space to use during Hyperopt
        """
        return {
            **Hyperopt.indicator_space(),
            **Hyperopt.roi_space(),
            **Hyperopt.stoploss_space()
        }

    @staticmethod
    def buy_strategy_generator(params: Dict[str, Any]) -> Callable:
        """
        Define the buy strategy parameters to be used by hyperopt
        """
        def populate_buy_trend(dataframe: DataFrame) -> DataFrame:
            """
            Buy strategy Hyperopt will build and use
            """
            conditions = []
            # GUARDS AND TRENDS
            if 'uptrend_long_ema' in params and params['uptrend_long_ema']['enabled']:
                conditions.append(dataframe['ema50'] > dataframe['ema100'])
            if 'macd_below_zero' in params and params['macd_below_zero']['enabled']:
                conditions.append(dataframe['macd'] < 0)
            if 'uptrend_short_ema' in params and params['uptrend_short_ema']['enabled']:
                conditions.append(dataframe['ema5'] > dataframe['ema10'])
            if 'mfi' in params and params['mfi']['enabled']:
                conditions.append(dataframe['mfi'] < params['mfi']['value'])
            if 'fastd' in params and params['fastd']['enabled']:
                conditions.append(dataframe['fastd'] < params['fastd']['value'])
            if 'adx' in params and params['adx']['enabled']:
                conditions.append(dataframe['adx'] > params['adx']['value'])
            if 'rsi' in params and params['rsi']['enabled']:
                conditions.append(dataframe['rsi'] < params['rsi']['value'])
            if 'over_sar' in params and params['over_sar']['enabled']:
                conditions.append(dataframe['close'] > dataframe['sar'])
            if 'green_candle' in params and params['green_candle']['enabled']:
                conditions.append(dataframe['close'] > dataframe['open'])
            if 'uptrend_sma' in params and params['uptrend_sma']['enabled']:
                prevsma = dataframe['sma'].shift(1)
                conditions.append(dataframe['sma'] > prevsma)

            # TRIGGERS
            triggers = {
                'lower_bb': (
                    dataframe['close'] < dataframe['bb_lowerband']
                ),
                'lower_bb_tema': (
                    dataframe['tema'] < dataframe['bb_lowerband']
                ),
                'faststoch10': (qtpylib.crossed_above(
                    dataframe['fastd'], 10.0
                )),
                'ao_cross_zero': (qtpylib.crossed_above(
                    dataframe['ao'], 0.0
                )),
                'ema3_cross_ema10': (qtpylib.crossed_above(
                    dataframe['ema3'], dataframe['ema10']
                )),
                'macd_cross_signal': (qtpylib.crossed_above(
                    dataframe['macd'], dataframe['macdsignal']
                )),
                'sar_reversal': (qtpylib.crossed_above(
                    dataframe['close'], dataframe['sar']
                )),
                'ht_sine': (qtpylib.crossed_above(
                    dataframe['htleadsine'], dataframe['htsine']
                )),
                'heiken_reversal_bull': (
                    (qtpylib.crossed_above(dataframe['ha_close'], dataframe['ha_open'])) &
                    (dataframe['ha_low'] == dataframe['ha_open'])
                ),
                'di_cross': (qtpylib.crossed_above(
                    dataframe['plus_di'], dataframe['minus_di']
                )),
            }
            conditions.append(triggers.get(params['trigger']['type']))

            dataframe.loc[
                reduce(lambda x, y: x & y, conditions),
                'buy'] = 1

            return dataframe

        return populate_buy_trend

    def optimizer(self, params) -> Dict:
        if 'roi_t1' in params:
            self.analyze.strategy.minimal_roi = self.generate_roi_table(params)

        self.populate_buy_trend = self.buy_strategy_generator(params)

        results = self.backtest(
            {
                'stake_amount': self.config['stake_amount'],
                'processed': self.processed,
                'stoploss': params['stoploss']
            }
        )
        result_explanation = self.format_results(results)

        total_profit = results.profit_percent.sum()
        trade_count = len(results.index)
        trade_duration = results.duration.mean()

        if trade_count == 0 or trade_duration > self.max_accepted_trade_duration:
            print('.', end='')
            return {
                'status': STATUS_FAIL,
                'loss': float('inf')
            }

        loss = self.calculate_loss(total_profit, trade_count, trade_duration)

        self.current_tries += 1

        self.log_results(
            {
                'loss': loss,
                'current_tries': self.current_tries,
                'total_tries': self.total_tries,
                'result': result_explanation,
            }
        )

        return {
            'loss': loss,
            'status': STATUS_OK,
            'result': result_explanation,
        }

    @staticmethod
    def format_results(results: DataFrame) -> str:
        """
        Return the format result in a string
        """
        return ('{:6d} trades. Avg profit {: 5.2f}%. '
                'Total profit {: 11.8f} BTC ({:.4f}Σ%). Avg duration {:5.1f} mins.').format(
                    len(results.index),
                    results.profit_percent.mean() * 100.0,
                    results.profit_BTC.sum(),
                    results.profit_percent.sum(),
                    results.duration.mean() * 5,
                )

    def start(self):
        timerange = Arguments.parse_timerange(self.config.get('timerange'))
        data = load_data(
            datadir=self.config.get('datadir'),
            pairs=self.config['exchange']['pair_whitelist'],
            ticker_interval=self.ticker_interval,
            timerange=timerange
        )

        self.analyze.populate_indicators = Hyperopt.populate_indicators
        self.processed = self.tickerdata_to_dataframe(data)

        if self.config.get('mongodb'):
            self.logger.info('Using mongodb ...')
            self.logger.info(
                'Start scripts/start-mongodb.sh and start-hyperopt-worker.sh manually!'
            )

            db_name = 'freqtrade_hyperopt'
            self.trials = MongoTrials(
                arg='mongo://127.0.0.1:1234/{}/jobs'.format(db_name),
                exp_key='exp1'
            )
        else:
            self.logger.info('Preparing Trials..')
            signal.signal(signal.SIGINT, self.signal_handler)
            # read trials file if we have one
            if os.path.exists(self.trials_file):
                self.trials = self.read_trials()

                self.current_tries = len(self.trials.results)
                self.total_tries += self.current_tries
                self.logger.info(
                    'Continuing with trials. Current: %d, Total: %d',
                    self.current_tries,
                    self.total_tries
                )

        try:
            # change the Logging format
            self.logging.set_format('\n%(message)s')

            best_parameters = fmin(
                fn=self.optimizer,
                space=self.hyperopt_space(),
                algo=tpe.suggest,
                max_evals=self.total_tries,
                trials=self.trials
            )

            results = sorted(self.trials.results, key=itemgetter('loss'))
            best_result = results[0]['result']

        except ValueError:
            best_parameters = {}
            best_result = 'Sorry, Hyperopt was not able to find good parameters. Please ' \
                          'try with more epochs (param: -e).'

        # Improve best parameter logging display
        if best_parameters:
            best_parameters = space_eval(
                self.hyperopt_space(),
                best_parameters
            )

        self.logger.info('Best parameters:\n%s', json.dumps(best_parameters, indent=4))
        if 'roi_t1' in best_parameters:
            self.logger.info('ROI table:\n%s', self.generate_roi_table(best_parameters))

        self.logger.info('Best Result:\n%s', best_result)

        # Store trials result to file to resume next time
        self.save_trials()

    def signal_handler(self, sig, frame):
        """
        Hyperopt SIGINT handler
        """
        self.logger.info(
            'Hyperopt received %s',
            signal.Signals(sig).name
        )

        self.save_trials()
        self.log_trials_result()
        sys.exit(0)


def start(args) -> None:
    """
    Start Backtesting script
    :param args: Cli args from Arguments()
    :return: None
    """

    # Remove noisy log messages
    logging.getLogger('hyperopt.mongoexp').setLevel(logging.WARNING)
    logging.getLogger('hyperopt.tpe').setLevel(logging.WARNING)

    # Initialize logger
    logger = Logger(name=__name__).get_logger()
    logger.info('Starting freqtrade in Hyperopt mode')

    # Initialize configuration
    # Monkey patch the configuration with hyperopt_conf.py
    configuration = Configuration(args)
    optimize_config = hyperopt_optimize_conf()
    config = configuration._load_common_config(optimize_config)
    config = configuration._load_backtesting_config(config)
    config = configuration._load_hyperopt_config(config)
    config['exchange']['key'] = ''
    config['exchange']['secret'] = ''

    # Initialize backtesting object
    hyperopt = Hyperopt(config)
    hyperopt.start()<|MERGE_RESOLUTION|>--- conflicted
+++ resolved
@@ -34,98 +34,9 @@
     """
     Hyperopt class, this class contains all the logic to run a hyperopt simulation
 
-<<<<<<< HEAD
     To run a backtest:
     hyperopt = Hyperopt(config)
     hyperopt.start()
-=======
-    # Chart type
-    # ------------------------------------
-    # Heikinashi stategy
-    heikinashi = qtpylib.heikinashi(dataframe)
-    dataframe['ha_open'] = heikinashi['open']
-    dataframe['ha_close'] = heikinashi['close']
-    dataframe['ha_high'] = heikinashi['high']
-    dataframe['ha_low'] = heikinashi['low']
-
-    return dataframe
-
-
-def save_trials(trials, trials_path=TRIALS_FILE):
-    """Save hyperopt trials to file"""
-    logger.info('Saving Trials to \'{}\''.format(trials_path))
-    pickle.dump(trials, open(trials_path, 'wb'))
-
-
-def read_trials(trials_path=TRIALS_FILE):
-    """Read hyperopt trials file"""
-    logger.info('Reading Trials from \'{}\''.format(trials_path))
-    trials = pickle.load(open(trials_path, 'rb'))
-    os.remove(trials_path)
-    return trials
-
-
-def log_trials_result(trials):
-    vals = json.dumps(trials.best_trial['misc']['vals'], indent=4)
-    results = trials.best_trial['result']['result']
-    logger.info('Best result:\n%s\nwith values:\n%s', results, vals)
-
-
-def log_results(results):
-    """ log results if it is better than any previous evaluation """
-    global CURRENT_BEST_LOSS
-
-    if results['loss'] < CURRENT_BEST_LOSS:
-        CURRENT_BEST_LOSS = results['loss']
-        logger.info('{:5d}/{}: {}. Loss {:.5f}'.format(
-            results['current_tries'],
-            results['total_tries'],
-            results['result'],
-            results['loss']))
-    else:
-        print('.', end='')
-        sys.stdout.flush()
-
-
-def calculate_loss(total_profit: float, trade_count: int, trade_duration: float):
-    """ objective function, returns smaller number for more optimal results """
-    trade_loss = 1 - 0.25 * exp(-(trade_count - TARGET_TRADES) ** 2 / 10 ** 5.8)
-    profit_loss = max(0, 1 - total_profit / EXPECTED_MAX_PROFIT)
-    duration_loss = 0.4 * min(trade_duration / MAX_ACCEPTED_TRADE_DURATION, 1)
-    return trade_loss + profit_loss + duration_loss
-
-
-def generate_roi_table(params) -> Dict[int, float]:
-    roi_table = {}
-    roi_table[0] = params['roi_p1'] + params['roi_p2'] + params['roi_p3']
-    roi_table[params['roi_t3']] = params['roi_p1'] + params['roi_p2']
-    roi_table[params['roi_t3'] + params['roi_t2']] = params['roi_p1']
-    roi_table[params['roi_t3'] + params['roi_t2'] + params['roi_t1']] = 0
-
-    return roi_table
-
-
-def roi_space() -> Dict[str, Any]:
-    return {
-        'roi_t1': hp.quniform('roi_t1', 10, 120, 20),
-        'roi_t2': hp.quniform('roi_t2', 10, 60, 15),
-        'roi_t3': hp.quniform('roi_t3', 10, 40, 10),
-        'roi_p1': hp.quniform('roi_p1', 0.01, 0.04, 0.01),
-        'roi_p2': hp.quniform('roi_p2', 0.01, 0.07, 0.01),
-        'roi_p3': hp.quniform('roi_p3', 0.01, 0.20, 0.01),
-    }
-
-
-def stoploss_space() -> Dict[str, Any]:
-    return {
-        'stoploss': hp.quniform('stoploss', -0.5, -0.02, 0.02),
-    }
-
-
-def indicator_space() -> Dict[str, Any]:
-    """
-    Define your Hyperopt space for searching strategy parameters
->>>>>>> 1134c81a
     """
     def __init__(self, config: Dict[str, Any]) -> None:
 
@@ -329,15 +240,15 @@
         return trade_loss + profit_loss + duration_loss
 
     @staticmethod
-    def generate_roi_table(params) -> Dict[str, float]:
+    def generate_roi_table(params) -> Dict[int, float]:
         """
         Generate the ROI table thqt will be used by Hyperopt
         """
         roi_table = {}
-        roi_table["0"] = params['roi_p1'] + params['roi_p2'] + params['roi_p3']
-        roi_table[str(params['roi_t3'])] = params['roi_p1'] + params['roi_p2']
-        roi_table[str(params['roi_t3'] + params['roi_t2'])] = params['roi_p1']
-        roi_table[str(params['roi_t3'] + params['roi_t2'] + params['roi_t1'])] = 0
+        roi_table[0] = params['roi_p1'] + params['roi_p2'] + params['roi_p3']
+        roi_table[params['roi_t3']] = params['roi_p1'] + params['roi_p2']
+        roi_table[params['roi_t3'] + params['roi_t2']] = params['roi_p1']
+        roi_table[params['roi_t3'] + params['roi_t2'] + params['roi_t1']] = 0
 
         return roi_table
 
