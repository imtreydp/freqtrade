--- conflicted
+++ resolved
@@ -61,11 +61,8 @@
             'minProperties': 1
         },
         'stoploss': {'type': 'number', 'maximum': 0, 'exclusiveMaximum': True},
-<<<<<<< HEAD
         'trailing_stop': {'type': 'boolean'},
         'trailing_stop_positive': {'type': 'number', 'minimum': 0, 'maximum': 1},
-        'unfilledtimeout': {'type': 'integer', 'minimum': 0},
-=======
         'unfilledtimeout': {
             'type': 'object',
             'properties': {
@@ -73,7 +70,6 @@
                 'sell': {'type': 'number', 'minimum': 10}
             }
         },
->>>>>>> f91263c8
         'bid_strategy': {
             'type': 'object',
             'properties': {
